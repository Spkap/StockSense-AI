import streamlit as st
import requests
import time
import pandas as pd
import numpy as np
from datetime import datetime, timedelta
from typing import Optional, Dict, Any
import json
import yfinance as yf
import plotly.graph_objects as go
import plotly.express as px
from pathlib import Path
import os
<<<<<<< HEAD
import sqlite3
=======
from stocksense.database import init_db
>>>>>>> b72edeeb
PLOTLY_AVAILABLE = True

st.set_page_config(
    page_title="StockSense AI Agent",
    page_icon="📈",
    layout="wide",
    initial_sidebar_state="expanded",
    menu_items={
        'Get Help': 'https://github.com/Spkap/StockSense-AI',
        'Report a bug': 'https://github.com/Spkap/StockSense-AI/issues',
        'About': "# StockSense ReAct Agent\nAI-powered autonomous stock analysis using ReAct pattern"
    }
)

st.markdown("""
<style>
    /* Main container styling */
    .main > div {
        padding-top: 2rem;
    }

    /* Hero section styling */
    .hero-container {
        background: linear-gradient(135deg, #667eea 0%, #764ba2 100%);
        padding: 2rem;
        border-radius: 15px;
        margin-bottom: 2rem;
        color: white;
        text-align: center;
    }

    /* Card styling */
    .analysis-card {
        background: #ffffff;
        padding: 1.5rem;
        border-radius: 12px;
        box-shadow: 0 4px 6px rgba(0, 0, 0, 0.1);
        border: 1px solid #e1e5e9;
        margin-bottom: 1rem;
        color: #333333;
    }

    .metric-card {
        background: linear-gradient(145deg, #ffffff, #f8f9fa);
        padding: 1rem;
        border-radius: 10px;
        text-align: center;
        border: 1px solid #dee2e6;
        color: #333333;
        box-shadow: 0 2px 4px rgba(0, 0, 0, 0.05);
    }

    /* Status indicators */
    .status-online {
        color: #28a745;
        font-weight: bold;
    }

    .status-offline {
        color: #dc3545;
        font-weight: bold;
    }

    /* Input styling */
    .stTextInput input {
        border-radius: 8px;
        border: 2px solid #e1e5e9;
        padding: 0.75rem;
        font-size: 16px;
    }

    .stTextInput input:focus {
        border-color: #667eea;
        box-shadow: 0 0 0 3px rgba(102, 126, 234, 0.1);
    }

    /* Button styling */
    .stButton button {
        border-radius: 8px;
        font-weight: 600;
        transition: all 0.3s ease;
    }

    /* Progress bar styling */
    .stProgress .st-bo {
        background-color: #667eea;
    }

    /* Sidebar styling */
    .css-1d391kg {
        background-color: #f8f9fa;
    }

    /* Success/Error message styling */
    .stSuccess {
        border-radius: 8px;
    }

    .stError {
        border-radius: 8px;
    }

    /* Hide Streamlit branding */
    #MainMenu {visibility: hidden;}
    footer {visibility: hidden;}

    /* Custom animations */
    @keyframes fadeIn {
        from { opacity: 0; transform: translateY(20px); }
        to { opacity: 1; transform: translateY(0); }
    }

    .fade-in {
        animation: fadeIn 0.6s ease-out;
    }
</style>
""", unsafe_allow_html=True)

def initialize_session_state():
    if 'analysis_result' not in st.session_state:
        st.session_state.analysis_result = None
    if 'analysis_history' not in st.session_state:
        st.session_state.analysis_history = []
    if 'backend_status' not in st.session_state:
        st.session_state.backend_status = None
    if 'selected_ticker' not in st.session_state:
        st.session_state.selected_ticker = ""

initialize_session_state()

@st.cache_data
def load_company_ticker_mapping():
    """Load company name -> ticker mapping from minimal CSV (Symbol, Name)."""
    # Use absolute path resolution to handle different working directories
    csv_path = Path(__file__).parent / "nasdaq_screener.csv"
    if csv_path.exists():
        try:
            df = pd.read_csv(csv_path, usecols=["Symbol", "Name"])  # enforce only needed columns
            df['Symbol'] = df['Symbol'].astype(str).str.strip()
            df = df.dropna(subset=["Symbol", "Name"]).drop_duplicates(subset=["Symbol"])
            mapping = dict(zip(df['Name'], df['Symbol']))
            return mapping, df
        except Exception as e:
            st.warning(f"Error loading CSV file: {e}")
    fallback_mapping = {
        "Apple Inc.": "AAPL",
        "Microsoft Corporation": "MSFT",
        "Alphabet Inc.": "GOOGL",
        "Amazon.com Inc.": "AMZN",
        "Tesla Inc.": "TSLA",
        "NVIDIA Corporation": "NVDA",
        "Meta Platforms Inc.": "META",
        "Netflix Inc.": "NFLX",
        "Advanced Micro Devices Inc.": "AMD",
        "Intel Corporation": "INTC"
    }
    return fallback_mapping, None

def create_candlestick_chart(price_data: list) -> Optional[go.Figure]:
    """Create an interactive candlestick chart with moving averages.
    Returns a Plotly Figure or None if no price data provided.
    """
    if not price_data:
        return None
        
    # Convert to DataFrame
    df = pd.DataFrame(price_data)
    df['Date'] = pd.to_datetime(df['Date'])
    df = df.sort_values('Date')
    
    # Calculate moving averages
    df['SMA_20'] = df['Close'].rolling(window=20, min_periods=1).mean()
    df['SMA_50'] = df['Close'].rolling(window=50, min_periods=1).mean()
    
    # Create candlestick chart
    fig = go.Figure()
    
    # Add candlestick
    fig.add_trace(go.Candlestick(
        x=df['Date'],
        open=df['Open'],
        high=df['High'],
        low=df['Low'],
        close=df['Close'],
        name="Price",
        increasing_line_color='#26a69a',
        decreasing_line_color='#ef5350'
    ))
    
    # Add moving averages
    fig.add_trace(go.Scatter(
        x=df['Date'],
        y=df['SMA_20'],
        mode='lines',
        name='SMA 20',
        line=dict(color='orange', width=2)
    ))
    
    fig.add_trace(go.Scatter(
        x=df['Date'],
        y=df['SMA_50'],
        mode='lines',
        name='SMA 50',
        line=dict(color='blue', width=2)
    ))
    
    # Update layout
    fig.update_layout(
        title="Stock Price with Moving Averages",
        yaxis_title="Price ($)",
        xaxis_title="Date",
        template="plotly_white",
        height=500,
        showlegend=True,
        xaxis_rangeslider_visible=False
    )
    
    return fig

# Get backend URL from Streamlit secrets first, then environment, then default
try:
    BACKEND_URL = st.secrets.get("BACKEND_URL", os.getenv("BACKEND_URL", "http://127.0.0.1:8000"))
except:
    BACKEND_URL = os.getenv("BACKEND_URL", "http://127.0.0.1:8000")

def check_backend_status() -> bool:
    """Check if the backend is online."""
    try:
        response = requests.get(f"{BACKEND_URL}/health", timeout=5)
        status = response.status_code == 200
        st.session_state.backend_status = status
        return status
    except:
        st.session_state.backend_status = False
        return False


def create_styled_header():
    # Use components.html to render raw HTML reliably (avoids Streamlit auto-escaping/formatting)
    try:
        import streamlit.components.v1 as components

        header_html = (
            '<div style="background: linear-gradient(90deg, #667eea 0%, #764ba2 100%); padding: 1.6rem 1rem; border-radius: 10px; margin-bottom: 1.6rem; position: relative;">'
            '<div style="position: absolute; top: 0.8rem; right: 0.8rem; display: flex; gap: 0.45rem;">'
            # Developer profile icon (premium avatar) - link to profile
            '<a href="https://github.com/spkap" target="_blank" rel="noopener noreferrer" '
            'title="spkap — GitHub profile" aria-label="GitHub profile (spkap)" role="link" tabindex="0" '
            'style="display:inline-flex; align-items:center; justify-content:center; width:40px; height:40px; padding:6px; border-radius:20px; background: rgba(255,255,255,0.02); transition: transform 0.12s ease, background 0.12s ease;" '
            'onmouseover="this.style.background=\'rgba(255,255,255,0.12)\'; this.style.transform=\'scale(1.06)\'" '
            'onmouseout="this.style.background=\'rgba(255,255,255,0.02)\'; this.style.transform=\'none\'" '
            'onfocus="this.style.background=\'rgba(255,255,255,0.16)\'; this.style.transform=\'scale(1.06)\'" '
            'onblur="this.style.background=\'rgba(255,255,255,0.02)\'; this.style.transform=\'none\'">'
            '<svg width="28" height="28" viewBox="0 0 36 36" xmlns="http://www.w3.org/2000/svg" aria-hidden="true">'
            '<defs><linearGradient id="profgrad" x1="0%" y1="0%" x2="100%" y2="100%"><stop offset="0%" stop-color="#1E3A8A"/><stop offset="100%" stop-color="#1E3A8A"/></linearGradient></defs>'
            '<circle cx="18" cy="18" r="16" fill="url(#profgrad)" />'
            '<g fill="#ffffff" transform="translate(0,0)" >'
            '<circle cx="18" cy="13" r="4" />'
            '<path d="M10 25c1-4 5-6 8-6s7 2 8 6" />'
            '</g>'
            '</svg></a>'

            # Repo icon: GitHub mark (octocat) linking to repository
            '<a href="https://github.com/Spkap/StockSense-AI" target="_blank" rel="noopener noreferrer" '
            'title="StockSense-AI — repository" aria-label="Repository StockSense-AI" role="link" tabindex="0" '
            'style="display:inline-flex; align-items:center; justify-content:center; width:40px; height:40px; padding:6px; border-radius:8px; background: rgba(255,255,255,0.02); transition: transform 0.12s ease, background 0.12s ease;" '
            'onmouseover="this.style.background=\'rgba(255,255,255,0.12)\'; this.style.transform=\'scale(1.06)\'" '
            'onmouseout="this.style.background=\'rgba(255,255,255,0.02)\'; this.style.transform=\'none\'" '
            'onfocus="this.style.background=\'rgba(255,255,255,0.14)\'; this.style.transform=\'scale(1.06)\'" '
            'onblur="this.style.background=\'rgba(255,255,255,0.02)\'; this.style.transform=\'none\'">'
            '<svg width="20" height="20" viewBox="0 0 16 16" fill="white" xmlns="http://www.w3.org/2000/svg" aria-hidden="true">'
            '<path fill-rule="evenodd" d="M8 0C3.58 0 0 3.58 0 8c0 3.54 2.29 6.53 5.47 7.59.4.07.55-.17.55-.38 0-.19-.01-.82-.01-1.49-2.01.37-2.53-.49-2.69-.94-.09-.23-.48-.94-.82-1.13-.28-.15-.68-.52-.01-.53.63-.01 1.08.58 1.23.82.72 1.21 1.87.87 2.33.66.07-.52.28-.87.51-1.07-1.78-.2-3.64-.89-3.64-3.95 0-.87.31-1.59.82-2.15-.08-.2-.36-1.02.08-2.12 0 0 .67-.21 2.2.82.64-.18 1.32-.27 2-.27.68 0 1.36.09 2 .27 1.53-1.04 2.2-.82 2.2-.82.44 1.1.16 1.92.08 2.12.51.56.82 1.28.82 2.15 0 3.07-1.87 3.75-3.65 3.95.29.25.54.73.54 1.48 0 1.07-.01 1.93-.01 2.2 0 .21.15.46.55.38A8.013 8.013 0 0016 8c0-4.42-3.58-8-8-8z" />'
            '</svg></a>'

            '</div>'
            '<h1 style="color: white; text-align: center; margin: 0; font-size: 1.5rem; text-shadow: 2px 2px 4px rgba(0,0,0,0.3);">📈 StockSense AI Agent</h1>'
            '<p style="color: #f0f0f0; text-align: center; margin: 0.35rem 0 0 0; font-size: 1rem; opacity: 0.92;">AI-Powered Stock Analysis Using Reasoning & Action</p>'
            '</div>'
        )

        components.html(header_html, height=120)
    except Exception:
        # Fallback to the previous safe-styled markdown if components aren't available
        st.markdown(
            '<div style="background: linear-gradient(90deg, #667eea 0%, #764ba2 100%); padding: 1.6rem 1rem; border-radius: 10px; margin-bottom: 1.6rem;">'
            '<h1 style="color: white; text-align: center; margin: 0; font-size: 1.5rem;">📈 StockSense AI Agent</h1>'
            '<p style="color: #f0f0f0; text-align: center; margin: 0.35rem 0 0 0; font-size: 1rem;">AI-Powered Stock Analysis Using Reasoning & Action</p>'
            '</div>',
            unsafe_allow_html=True,
        )


def display_hero_section():
    create_styled_header()

    col1, col2, col3 = st.columns([1, 2, 1])
    with col2:
        if check_backend_status():
            st.success("🟢 Backend Connected & Ready", icon="✅")
        else:
            st.error("🔴 Backend Connection Failed", icon="❌")

    st.markdown("<br>", unsafe_allow_html=True)


def display_ticker_input():
    st.markdown("### Select Stock to Analyze")
    company_mapping, df = load_company_ticker_mapping()
    company_names = list(company_mapping.keys())

    col1, col2 = st.columns([2, 1])

    with col1:
        st.markdown("**Select Company:**")
        
        # Company selectbox
        selected_company = st.selectbox(
            "Choose a company",
            options=[""] + company_names,
            index=0,
            help="Select a company from the dropdown",
            label_visibility="collapsed"
        )
        
        if selected_company:
            ticker = company_mapping[selected_company]
            st.session_state.selected_ticker = ticker
            st.info(f"Selected: **{selected_company}** → **{ticker}**")

    with col2:
        st.markdown("**Or enter manually:**")
        manual_ticker = st.text_input(
            "Stock Ticker",
            value=st.session_state.selected_ticker if not selected_company else "",
            placeholder="e.g., AAPL",
            help="Enter any valid stock ticker symbol",
            label_visibility="collapsed"
        )

        if manual_ticker and manual_ticker != st.session_state.selected_ticker:
            st.session_state.selected_ticker = manual_ticker.upper().strip()

    # Quick select buttons for popular stocks
    st.markdown("**Quick Select Popular Stocks:**")
    cols = st.columns(5)
    popular_tickers = ["AAPL", "MSFT", "GOOGL", "AMZN", "TSLA"]
    
    for i, ticker in enumerate(popular_tickers):
        with cols[i]:
            if st.button(ticker, key=f"quick_{ticker}", use_container_width=True):
                st.session_state.selected_ticker = ticker

    cols = st.columns(5)
    more_tickers = ["NVDA", "META", "NFLX", "AMD", "INTC"]
    
    for i, ticker in enumerate(more_tickers):
        with cols[i]:
            if st.button(ticker, key=f"quick_{ticker}", use_container_width=True):
                st.session_state.selected_ticker = ticker

    return st.session_state.selected_ticker


def validate_ticker(ticker: str) -> tuple[bool, str]:
    """Validate ticker input."""
    if not ticker:
        return False, "Please select or enter a stock ticker symbol"

    if not ticker.replace('.', '').isalpha() or len(ticker) < 1 or len(ticker) > 10:
        return False, "Please enter a valid ticker (1-10 letters, dots allowed)"

    return True, ""


def trigger_analysis(ticker: str) -> Optional[Dict[str, Any]]:
    """Triggers stock analysis via backend API."""
    try:
        if not check_backend_status():
            st.error("🔌 Backend server is offline. Please start the FastAPI server.")
            return None

        with st.spinner("🤖 ReAct Agent is analyzing..."):
            response = requests.post(
                f"{BACKEND_URL}/analyze/{ticker}",
                timeout=60
            )

        if response.status_code == 200:
            result = response.json()

            st.success(f"Analysis for **{ticker}** has been triggered!")

            # Check if this is a fresh analysis or cached result
            analysis_data = result.get('data', {})
            if analysis_data.get('source') == 'react_analysis':
                # Fresh analysis - use the data directly from /analyze response
                st.success("✅ Fresh analysis completed!")
                
                result_obj = {
                    'ticker': ticker,
                    'data': analysis_data,
                    'timestamp': datetime.now().isoformat(),
                    'success': True
                }

                st.session_state.analysis_result = result_obj
                st.session_state.analysis_history.insert(0, result_obj)
                if len(st.session_state.analysis_history) > 10:
                    st.session_state.analysis_history.pop()

                return result_obj
                
            elif analysis_data.get('source') == 'cache':
                # Cached result - data is already complete
                st.info("📚 Retrieved from cache")
                
                result_obj = {
                    'ticker': ticker,
                    'data': analysis_data,
                    'timestamp': datetime.now().isoformat(),
                    'success': True
                }

                st.session_state.analysis_result = result_obj
                st.session_state.analysis_history.insert(0, result_obj)
                if len(st.session_state.analysis_history) > 10:
                    st.session_state.analysis_history.pop()

                return result_obj
            
            else:
                # Fallback to old behavior for backward compatibility
                with st.expander("Backend Response Details"):
                    st.json(result)

                st.markdown("---")
                progress_bar = st.progress(0)
                status_text = st.empty()

                max_attempts = 10
                for attempt in range(1, max_attempts + 1):
                    status_text.text(f"Fetching results... (Attempt {attempt}/{max_attempts})")
                    progress_bar.progress(attempt / max_attempts)

                    try:
                        results_response = requests.get(
                            f"{BACKEND_URL}/results/{ticker}",
                            timeout=10
                        )

                        if results_response.status_code == 200:
                            analysis_data = results_response.json()
                            status_text.text("Results retrieved successfully!")
                            progress_bar.progress(1.0)

                            result_obj = {
                                'ticker': ticker,
                                'data': analysis_data.get('data', analysis_data),
                                'timestamp': datetime.now().isoformat(),
                                'success': True
                            }

                            st.session_state.analysis_result = result_obj

                            st.session_state.analysis_history.insert(0, result_obj)
                            if len(st.session_state.analysis_history) > 10:
                                st.session_state.analysis_history.pop()

                            progress_bar.empty()
                            status_text.empty()
                            return result_obj

                        elif results_response.status_code == 404:
                            if attempt < max_attempts:
                                time.sleep(2)
                                continue
                        else:
                            st.error(f"❌ Error fetching results: Status {results_response.status_code}")
                            break

                    except requests.exceptions.RequestException as e:
                        st.error(f"❌ Network error: {str(e)}")
                        break

                progress_bar.empty()
                status_text.empty()
                st.error("⏱️ Analysis timed out. Please try again.")
            return None

        else:
            st.error(f"❌ Analysis failed: Status {response.status_code}")
            if response.text:
                st.error(f"Details: {response.text}")
            return None

    except requests.exceptions.Timeout:
        st.error("⏱️ Request timed out. Analysis may still be processing.")
        return None
    except requests.exceptions.ConnectionError:
        st.error("🔌 Cannot connect to backend. Please ensure the server is running.")
        return None
    except Exception as e:
        st.error(f"❌ Unexpected error: {str(e)}")
        return None


def display_enhanced_analysis_results(data: Dict[str, Any], ticker: str):
    """Display enhanced analysis results with tabbed interface."""
    
    # Create tabs
    tab1, tab2, tab3 = st.tabs(["📊 Analysis Dashboard", "📰 News & Sentiment", "⚙️ Agent Reasoning"])
    
    with tab1:
        st.markdown("### 📊 Analysis Dashboard")
        
        # Display analysis summary
        summary = (data.get('summary') or 
                  data.get('analysis_summary') or
                  data.get('analysis') or
                  "Analysis completed successfully")
        
        if summary and summary != "Analysis completed successfully":
            st.markdown(f"""
            <div class="analysis-card fade-in">
                <h4 style="color: #667eea; margin-bottom: 1rem; font-size: 1.3rem; border-bottom: 2px solid #e1e5e9; padding-bottom: 0.5rem;">
                    📊 Analysis Summary
                </h4>
                <p><strong>Stock:</strong> {ticker}</p>
                <div>{summary}</div>
            </div>
            """, unsafe_allow_html=True)
        else:
            st.info("📊 Detailed analysis summary not available for this request")
        
        # Display interactive candlestick chart
        price_data = data.get('price_data', [])
        if not price_data:
            # Try alternative key names
            price_data = (data.get('historical_data') or 
                         data.get('price_history') or
                         data.get('ohlcv_data') or [])
        
        if price_data and len(price_data) > 0:
            st.markdown("#### 📈 Interactive Price Chart with Moving Averages")
            
            try:
                fig = create_candlestick_chart(price_data)
                if fig:
                    st.plotly_chart(fig, use_container_width=True)
                    st.success(f"📊 Displaying {len(price_data)} days of price data with technical indicators")
                else:
                    st.warning("Unable to create candlestick chart - trying fallback visualization")
                    # Fallback to simple line chart
                    try:
                        df = pd.DataFrame(price_data)
                        df['Date'] = pd.to_datetime(df['Date'])
                        df = df.sort_values('Date').set_index('Date')
                        st.line_chart(df[['Close']], use_container_width=True)
                    except Exception as fallback_error:
                        st.error(f"Chart creation failed: {str(fallback_error)}")
            except Exception as e:
                st.error(f"Error creating chart: {str(e)}")
                # Show raw data for debugging
                with st.expander("🔍 Debug: Raw Price Data"):
                    st.json(price_data[:3])  # Show first 3 records
        else:
            # Show more helpful message
            available_keys = list(data.keys())
            st.info(f"📈 No historical price data available in this analysis. Available data: {', '.join(available_keys)}")
            
            # Try to get real-time price data as fallback
            if st.button("🔄 Fetch Current Price Data", key="fetch_price_fallback"):
                with st.spinner("Fetching current market data..."):
                    try:
                        from stocksense.data_collectors import get_price_history
                        df = get_price_history(ticker, period="1mo")
                        if df is not None and not df.empty:
                            # Convert to our format
                            df_reset = df.reset_index()
                            df_reset['Date'] = df_reset['Date'].dt.strftime('%Y-%m-%d')
                            fallback_data = df_reset.to_dict(orient='records')
                            
                            fig = create_candlestick_chart(fallback_data)
                            if fig:
                                st.plotly_chart(fig, use_container_width=True)
                                st.success("📊 Showing current market data (not from AI analysis)")
                    except Exception as e:
                        st.error(f"Failed to fetch fallback data: {str(e)}")
        
        # Display key metrics
        display_key_metrics(ticker)
    
    with tab2:
        st.markdown("### 📰 News & Sentiment Analysis")
        
        # Display detailed sentiment report
        sentiment_report_raw = data.get('sentiment_report')
        
        if sentiment_report_raw:
            st.markdown("""
                <h4 style="color: #667eea; margin-bottom: 1rem; font-size: 1.3rem; border-bottom: 2px solid #e1e5e9; padding-bottom: 0.5rem;">
                    📊 Market Sentiment Report
                </h4>
            """, unsafe_allow_html=True)
            
            # Try to parse as JSON first
            if isinstance(sentiment_report_raw, str):
                try:
                    sentiment_data = json.loads(sentiment_report_raw)
                    if isinstance(sentiment_data, list):
                        # Display structured sentiment data
                        for i, item in enumerate(sentiment_data, 1):
                            headline = item.get('headline', 'N/A')
                            sentiment = item.get('sentiment', 'N/A')
                            justification = item.get('justification', 'N/A')
                            
                            with st.expander(f"📰 Article {i}: {headline[:80]}..."):
                                st.markdown(f"**Headline:** {headline}")
                                st.markdown(f"**Sentiment:** {sentiment}")
                                st.markdown(f"**Analysis:** {justification}")
                    else:
                        st.markdown(sentiment_report_raw)
                except json.JSONDecodeError:
                    st.markdown(sentiment_report_raw)
            elif isinstance(sentiment_report_raw, list):
                # Already structured data
                for i, item in enumerate(sentiment_report_raw, 1):
                    headline = item.get('headline', 'N/A')
                    sentiment = item.get('sentiment', 'N/A')
                    justification = item.get('justification', 'N/A')
                    
                    with st.expander(f" Article {i}: {headline[:80]}..."):
                        st.markdown(f"**Headline:** {headline}")
                        st.markdown(f"**Sentiment:** {sentiment}")
                        st.markdown(f"**Analysis:** {justification}")
            else:
                st.markdown(str(sentiment_report_raw))
        else:
            # Try to show any related sentiment data
            sentiment_info = []
            if data.get('headlines_count'):
                sentiment_info.append(f"Analyzed {data['headlines_count']} headlines")
            if data.get('sentiment'):
                sentiment_info.append(f"Overall sentiment: {data['sentiment']}")
                
            if sentiment_info:
                st.info("Sentiment analysis completed. " + " | ".join(sentiment_info))
            else:
                st.info("No detailed sentiment analysis data available")
    
    with tab3:
        st.markdown("### ⚙️ Agent Reasoning Process")
        
        # Check if we have any reasoning data - be more specific about what constitutes "available"
        reasoning_steps = data.get('reasoning_steps') or []
        has_reasoning_steps = len(reasoning_steps) > 0
        has_tools_used = data.get('tools_used') and len(data.get('tools_used', [])) > 0
        has_iterations = data.get('iterations') and data.get('iterations', 0) > 0
        has_source_info = data.get('source') == 'react_analysis'  # Fresh analysis vs cached
        
        # For cached data, don't show reasoning even if it has generic cache steps
        is_cached = data.get('source') == 'cache'
        has_meaningful_reasoning = has_reasoning_steps and not is_cached
        
        if has_meaningful_reasoning or (has_tools_used and not is_cached) or (has_iterations and not is_cached):
            st.markdown("""
                <h4 style="color: #667eea; margin-bottom: 1rem; font-size: 1.3rem; border-bottom: 2px solid #e1e5e9; padding-bottom: 0.5rem;">
                    🧠 ReAct Agent Decision Process
                </h4>
            """, unsafe_allow_html=True)
            
            # Show reasoning steps if available
            if has_meaningful_reasoning:
                reasoning_data = reasoning_steps  # Use the cleaned version
                st.markdown("**📋 Agent Reasoning Steps:**")
                if isinstance(reasoning_data, str):
                    st.markdown(reasoning_data)
                elif isinstance(reasoning_data, list):
                    for i, step in enumerate(reasoning_data, 1):
                        st.markdown(f"**Step {i}:** {step}")
                else:
                    st.markdown(str(reasoning_data))
            
            # Show tools used if available (but not for cached data)
            if has_tools_used and not is_cached:
                st.markdown("**🔧 Tools Used:**")
                tools = data['tools_used']
                if isinstance(tools, list):
                    for tool in set(tools):  # Remove duplicates
                        st.markdown(f"• {tool}")
                else:
                    st.markdown(str(tools))
            
            # Show iteration count if available (but not for cached data)
            if has_iterations and not is_cached:
                st.markdown(f"**🔄 Analysis Iterations:** {data['iterations']}")
                
            # Show analysis type
            if has_source_info and not is_cached:
                st.info(f"✅ Fresh ReAct analysis completed with {data.get('iterations', 0)} reasoning iterations")
                
        else:
            # Determine why no reasoning data is available
            source = data.get('source', 'unknown')
            if source == 'cache':
                st.info("📚 This is a cached result from a previous analysis. Detailed reasoning steps are not available for cached results.")
            elif not has_source_info:
                st.warning("⚠️ No detailed reasoning information available. This may be an incomplete analysis or cached result.")
            else:
                # This shouldn't happen for fresh analyses
                st.error("❌ No reasoning data available despite being a fresh analysis. This may indicate an issue with the ReAct agent.")
        
        # Display raw data for debugging
        with st.expander("🔍 Raw Analysis Data (Debug)"):
            st.json(data)


def display_visualizations(ticker: str):
    """Displays data visualizations for price trends and sentiment distribution."""
    st.markdown("### 📊 Market Insights")

    col1, col2 = st.columns(2)

    with col1:
        st.markdown("**📈 30-Day Price Trend**")

        from stocksense.data_collectors import get_price_history

        with st.spinner("Fetching real market data..."):
            price_data = get_price_history(ticker, period="1mo")

        if price_data is not None and not price_data.empty:
            price_df = pd.DataFrame({'Price': price_data['Close']})
            st.line_chart(price_df, use_container_width=True)

            current_price = price_data['Close'].iloc[-1]
            prev_price = price_data['Close'].iloc[-2] if len(price_data) > 1 else current_price
            change_pct = ((current_price - prev_price) / prev_price) * 100 if prev_price != 0 else 0
            trend_icon = "📈" if change_pct > 0 else "📉"

            st.markdown(f"""
            <div class="metric-card">
                <h4>{trend_icon} Current Price (Real Data)</h4>
                <h2>${current_price:.2f}</h2>
                <p style="color: {'green' if change_pct > 0 else 'red'};">
                    {change_pct:+.2f}% from previous day
                </p>
                <small style="color: #666;">Source: Yahoo Finance</small>
            </div>
            """, unsafe_allow_html=True)
        else:
            st.error(f"❌ Unable to fetch real price data for {ticker}")
            st.info("Please check if the ticker symbol is valid and try again.")

    with col2:
        st.markdown("**📊 Sentiment Distribution**")

        from stocksense.database import get_latest_analysis

        try:
            cached_result = get_latest_analysis(ticker)
            if cached_result and cached_result.get('sentiment_report'):
                sentiment_data = cached_result['sentiment_report']

                if isinstance(sentiment_data, str) and sentiment_data.strip():
                    sentiment_counts = {'Positive': 0, 'Negative': 0, 'Neutral': 0}

                    text_lower = sentiment_data.lower()

                    lines = sentiment_data.split('\n')
                    for line in lines:
                        line_lower = line.lower()
                        if 'sentiment:' in line_lower or 'sentiment is' in line_lower:
                            if 'positive' in line_lower:
                                sentiment_counts['Positive'] += 1
                            elif 'negative' in line_lower:
                                sentiment_counts['Negative'] += 1
                            elif 'neutral' in line_lower:
                                sentiment_counts['Neutral'] += 1

                    if sum(sentiment_counts.values()) == 0:
                        positive_words = ['positive', 'bullish', 'optimistic', 'strong', 'good', 'gains', 'up', 'growth', 'beat', 'exceeds']
                        negative_words = ['negative', 'bearish', 'pessimistic', 'weak', 'bad', 'losses', 'down', 'decline', 'miss', 'disappoints']
                        neutral_words = ['neutral', 'mixed', 'stable', 'unchanged', 'moderate']

                        for word in positive_words:
                            sentiment_counts['Positive'] += text_lower.count(word)
                        for word in negative_words:
                            sentiment_counts['Negative'] += text_lower.count(word)
                        for word in neutral_words:
                            sentiment_counts['Neutral'] += text_lower.count(word)

                        max_count = max(sentiment_counts.values())
                        if max_count > 10:
                            for key in sentiment_counts:
                                sentiment_counts[key] = min(sentiment_counts[key], 10)

                    if sum(sentiment_counts.values()) == 0:
                        sentiment_counts['Neutral'] = 1

                    sentiment_df = pd.DataFrame(
                        list(sentiment_counts.items()),
                        columns=['Sentiment', 'Count']
                    )

                    if PLOTLY_AVAILABLE:
                        colors = {
                            'Positive': '#28a745',
                            'Negative': '#dc3545',
                            'Neutral': '#6c757d'
                        }

                        fig = go.Figure(data=[
                            go.Bar(
                                x=sentiment_df['Sentiment'],
                                y=sentiment_df['Count'],
                                marker_color=[colors.get(sent, '#6c757d') for sent in sentiment_df['Sentiment']],
                                text=sentiment_df['Count'],
                                textposition='auto',
                            )
                        ])

                        fig.update_layout(
                            title="Sentiment Distribution",
                            xaxis_title="Sentiment",
                            yaxis_title="Count",
                            showlegend=False,
                            height=300,
                            margin=dict(l=20, r=20, t=40, b=20)
                        )

                        st.plotly_chart(fig, use_container_width=True)

                    else:
                        st.bar_chart(sentiment_df.set_index('Sentiment'), use_container_width=True)

                    total_headlines = sum(sentiment_counts.values())
                    dominant_sentiment = max(sentiment_counts, key=sentiment_counts.get) if total_headlines > 0 else "Neutral"

                    st.markdown(f"""
                    <div class="metric-card">
                        <h4>📊 Sentiment Summary</h4>
                        <p><strong>Analysis Available:</strong> ✅</p>
                        <p><strong>Dominant:</strong> {dominant_sentiment}</p>
                        <small style="color: #666;">From real market data</small>
                    </div>
                    """, unsafe_allow_html=True)
                else:
                    st.info("No sentiment analysis available. Run a new analysis to see sentiment data.")
                    placeholder_df = pd.DataFrame({
                        'Sentiment': ['Positive', 'Negative', 'Neutral'],
                        'Count': [0, 0, 0]
                    })
                    st.bar_chart(placeholder_df.set_index('Sentiment'), use_container_width=True)
            else:
                st.info("No recent sentiment analysis available. Run a new analysis to see sentiment data.")
                placeholder_df = pd.DataFrame({
                    'Sentiment': ['Positive', 'Negative', 'Neutral'],
                    'Count': [0, 0, 0]
                })
                st.bar_chart(placeholder_df.set_index('Sentiment'), use_container_width=True)
        except Exception as e:
            st.warning("Unable to load sentiment data. Run a new analysis to generate sentiment insights.")
            placeholder_df = pd.DataFrame({
                'Sentiment': ['Positive', 'Negative', 'Neutral'],
                'Count': [0, 0, 0]
            })
            st.bar_chart(placeholder_df.set_index('Sentiment'), use_container_width=True)


def display_key_metrics(ticker: str):
    """Displays key financial metrics."""
    st.markdown("### 💰 Key Metrics")

    from stocksense.data_collectors import get_price_history

    with st.spinner("Loading real market metrics..."):
        price_data = get_price_history(ticker, period="1mo")

    if price_data is not None and not price_data.empty:
        current_price = price_data['Close'].iloc[-1]
        prev_price = price_data['Close'].iloc[-2] if len(price_data) > 1 else current_price
        high_30d = price_data['High'].max()
        low_30d = price_data['Low'].min()

        returns = price_data['Close'].pct_change().dropna()
        volatility = returns.std() * 100 if len(returns) > 1 else 0

        col1, col2, col3, col4 = st.columns(4)

        with col1:
            change_pct = ((current_price - prev_price) / prev_price * 100) if prev_price != 0 else 0
            st.metric(
                "💵 Current Price",
                f"${current_price:.2f}",
                f"{change_pct:+.2f}%"
            )

        with col2:
            st.metric(
                "📊 30D High",
                f"${high_30d:.2f}",
                help="Highest price in the last 30 days"
            )

        with col3:
            st.metric(
                "📉 30D Low",
                f"${low_30d:.2f}",
                help="Lowest price in the last 30 days"
            )

        with col4:
            st.metric(
                "📈 Volatility",
                f"{volatility:.1f}%",
                help="Price volatility over the period"
            )

        st.caption("📊 All metrics sourced from Yahoo Finance real-time data")
    else:
        st.error(f"❌ Unable to fetch real market data for {ticker}")
        st.info("Please verify the ticker symbol and try again.")

<<<<<<< HEAD

def clear_database_cache() -> tuple[bool, int | str]:
    """Clear all cached analysis results from the database.

    Returns (success, rows_deleted_or_error_message)
    """
    try:
        # For Streamlit Cloud, we can't clear the backend database directly
        # This function is mainly for local development
        import sqlite3
        from stocksense.database import _resolve_db_path  # type: ignore
        db_path = _resolve_db_path()
        
        if os.path.exists(db_path):
            with sqlite3.connect(db_path) as conn:
                cursor = conn.cursor()
                cursor.execute('DELETE FROM analysis_cache')
                rows_deleted = cursor.rowcount
                conn.commit()
            return True, rows_deleted
        else:
            # If no local database exists, assume success (nothing to clear)
            return True, 0
            
    except Exception as e:
        return False, str(e)


def get_cache_stats() -> dict:
    """Get statistics about cached analysis results via backend API."""
    try:
        # Try to get data from backend API first (for Streamlit Cloud)
        try:
            response = requests.get(f"{BACKEND_URL}/cached-tickers", timeout=5)
            if response.status_code == 200:
                data = response.json()
                tickers = data.get('tickers', [])
                unique_tickers = len(tickers)
                total_analyses = sum(ticker.get('count', 1) for ticker in tickers if isinstance(ticker, dict))
                
                return {
                    "total_analyses": total_analyses,
                    "unique_tickers": unique_tickers,
                    "db_size_mb": 0,  # Not available via API
                    "source": "backend_api",
                    "debug": {"method": "backend_api", "backend_url": BACKEND_URL}
                }
        except Exception as api_error:
            # Fall back to direct database access (for local development)
            pass
        
        # Fallback to direct database access
        import sqlite3
        import os
        from stocksense.database import _resolve_db_path  # type: ignore
        db_path = _resolve_db_path()
        
        # Debug info for troubleshooting
        debug_info = {
            "method": "direct_db",
            "db_path": db_path,
            "path_exists": os.path.exists(db_path),
            "file_size_bytes": os.path.getsize(db_path) if os.path.exists(db_path) else 0
        }
        
        if not os.path.exists(db_path):
            return {"total_analyses": 0, "unique_tickers": 0, "db_size_mb": 0, "source": "direct_db", "debug": debug_info}
        
        # Get file size
        db_size_mb = round(os.path.getsize(db_path) / (1024 * 1024), 2)
        
        with sqlite3.connect(db_path) as conn:
            cursor = conn.cursor()
            
            # Check if table exists
            cursor.execute("SELECT name FROM sqlite_master WHERE type='table' AND name='analysis_cache'")
            if not cursor.fetchone():
                return {"total_analyses": 0, "unique_tickers": 0, "db_size_mb": db_size_mb, "source": "direct_db", "debug": debug_info}
            
            # Get total analyses
            cursor.execute('SELECT COUNT(*) FROM analysis_cache')
            total_analyses = cursor.fetchone()[0]
            
            # Get unique tickers
            cursor.execute('SELECT COUNT(DISTINCT ticker) FROM analysis_cache')
            unique_tickers = cursor.fetchone()[0]
            
            return {
                "total_analyses": total_analyses,
                "unique_tickers": unique_tickers,
                "db_size_mb": db_size_mb,
                "source": "direct_db",
                "debug": debug_info
            }
            
    except Exception as e:
        return {
            "total_analyses": 0, 
            "unique_tickers": 0, 
            "db_size_mb": 0, 
            "error": str(e), 
            "source": "error",
            "debug": {"method": "error", "error": str(e)}
        }


def get_cached_tickers() -> list:
    """Get list of all cached ticker symbols via backend API."""
    try:
        # Try to get data from backend API first (for Streamlit Cloud)
        try:
            response = requests.get(f"{BACKEND_URL}/cached-tickers", timeout=5)
            if response.status_code == 200:
                data = response.json()
                return data.get('tickers', [])
        except Exception:
            # Fall back to direct database access (for local development)
            pass
        
        # Fallback to direct database access
        import sqlite3
        from stocksense.database import _resolve_db_path  # type: ignore
        db_path = _resolve_db_path()
        
        if not os.path.exists(db_path):
            return []
        
        with sqlite3.connect(db_path) as conn:
            cursor = conn.cursor()
            
            # Check if table exists
            cursor.execute("SELECT name FROM sqlite_master WHERE type='table' AND name='analysis_cache'")
            if not cursor.fetchone():
                return []
            
            cursor.execute('''
                SELECT DISTINCT ticker, MAX(timestamp) as latest_timestamp, COUNT(*) as analysis_count
                FROM analysis_cache 
                GROUP BY ticker 
                ORDER BY latest_timestamp DESC
            ''')
            
            results = cursor.fetchall()
            return [{"ticker": result[0], "latest": result[1], "count": result[2]} for result in results]
            
=======
def get_cached_tickers() -> list:
    """Get list of all cached ticker symbols via backend API."""
    try:
        response = requests.get(f"{BACKEND_URL}/cached-tickers", timeout=5)
        if response.status_code == 200:
            data = response.json()
            return data.get('tickers', [])
        return []
>>>>>>> b72edeeb
    except Exception as e:
        return []


def display_analysis_history():
    """Displays analysis history in sidebar."""
    if st.session_state.analysis_history:
        st.markdown("### 📚 Recent Analyses")

        for i, analysis in enumerate(st.session_state.analysis_history[:5]):
            ticker = analysis['ticker']
            timestamp = analysis['timestamp']
            dt = datetime.fromisoformat(timestamp)
            time_str = dt.strftime("%m/%d %H:%M")

            if st.button(f"📊 {ticker} - {time_str}", key=f"history_{i}"):
                st.session_state.analysis_result = analysis
                st.rerun()


def display_sidebar():
    with st.sidebar:
        st.markdown("### 🔧 System Status")

        status = check_backend_status()
        if status:
            st.markdown('<p class="status-online">🟢 Backend Online</p>', unsafe_allow_html=True)
        else:
            st.markdown('<p class="status-offline">🔴 Backend Offline</p>', unsafe_allow_html=True)
            st.warning("Start the FastAPI server to enable analysis")

        display_analysis_history()

        st.markdown("---")

        st.markdown("### ℹ️ About ReAct Agent")

        with st.expander("How it works"):
            st.markdown("""
            **ReAct Pattern (Reasoning + Action):**

            1. 🧠 **Reasons** about market conditions
            2. 🔧 **Acts** by selecting appropriate tools
            3. 📊 **Observes** the results
            4. 🔄 **Adapts** strategy based on findings
            5. ✅ **Concludes** with comprehensive analysis

            **Features:**
            - Autonomous decision making
            - Dynamic tool selection
            - Real-time sentiment analysis
            - Market trend identification
            """)

        with st.expander("Data Sources"):
            st.markdown("""
            - 📰 **NewsAPI**: Latest market news
            - 📈 **Yahoo Finance**: Price data
            - 🤖 **Google Gemini**: AI analysis
            - 💾 **SQLite**: Result caching
            """)

        st.markdown("---")
        
<<<<<<< HEAD
        # Cache Management Section
        st.markdown("### 💾 Cache Management")
        
        # Force refresh cache stats (no @st.cache_data to ensure fresh data)
        if st.button("🔄 Refresh Cache Stats", help="Force refresh cache statistics"):
            st.rerun()
        
        # Get cache statistics
        cache_stats = get_cache_stats()
        
        if cache_stats.get("error"):
            st.error(f"❌ Cache error: {cache_stats['error']}")
        else:
            # Display cache statistics in a nice format
            col1, col2 = st.columns(2)
            with col1:
                st.metric("📊 Total Analyses", cache_stats["total_analyses"])
            with col2:
                st.metric("🎯 Unique Stocks", cache_stats["unique_tickers"])
            
            if cache_stats["db_size_mb"] > 0:
                st.metric("💾 Database Size", f"{cache_stats['db_size_mb']} MB")
            
            # Show debug info in expandable section
            debug_info = cache_stats.get("debug", {})
            source = cache_stats.get("source", "unknown")
            with st.expander("🔍 Debug Info", expanded=False):
                st.code(f"""
Data Source: {source}
Method: {debug_info.get('method', 'unknown')}
Backend URL: {debug_info.get('backend_url', BACKEND_URL)}
Database Path: {debug_info.get('db_path', 'N/A')}
Path Exists: {debug_info.get('path_exists', 'N/A')}
File Size: {debug_info.get('file_size_bytes', 0)} bytes
                """.strip())
            
            # Clear cache section
            if cache_stats["total_analyses"] > 0:
                with st.expander("🗑️ Clear Cache", expanded=False):
                    source = cache_stats.get("source", "unknown")
                    
                    if source == "backend_api":
                        st.warning("⚠️ **Streamlit Cloud Limitation**: Cache clearing is not available when using the backend API. The cache is managed by the backend service and will expire automatically over time.")
                        st.info("💡 **Note**: The backend cache helps improve performance by avoiding repeated API calls for the same stock analysis.")
                    else:
                        st.markdown(f"""
                        **Current Cache Status:**
                        - {cache_stats['total_analyses']} cached analyses
                        - {cache_stats['unique_tickers']} different stocks
                        - {cache_stats['db_size_mb']} MB database size
                        """)
                        
                        # Show cached tickers
                        cached_tickers = get_cached_tickers()
                        if cached_tickers:
                            st.markdown("**Cached Stocks:**")
                            ticker_display = ", ".join([f"`{item['ticker']}`" for item in cached_tickers[:10]])
                            if len(cached_tickers) > 10:
                                ticker_display += f" *(+{len(cached_tickers)-10} more)*"
                            st.markdown(ticker_display)
                        
                        st.markdown("""
                        ⚠️ **Warning:** This will permanently delete all cached analysis results.
                        Fresh analyses will take longer but will use the latest data.
                        """)
                        
                        # Confirmation checkbox
                        confirm_clear = st.checkbox("I understand this action cannot be undone", key="confirm_cache_clear")
                        
                        # Clear button (only enabled when confirmed)
                        if st.button(
                            "🗑️ Clear All Cached Results", 
                            type="secondary",
                            disabled=not confirm_clear,
                            help="Permanently delete all cached analysis results",
                            use_container_width=True
                        ):
                            with st.spinner("Clearing cache..."):
                                success, result = clear_database_cache()
                                
                            if success:
                                st.success(f"✅ Successfully cleared {result} cached analyses!")
                                # Also clear session state
                                st.session_state.analysis_result = None
                                st.session_state.analysis_history = []
                                time.sleep(1)  # Brief pause to show success message
                                st.rerun()
                            else:
                                st.error(f"❌ Failed to clear cache: {result}")
            else:
                st.info("📭 No cached results to clear")

        st.markdown("---")
        
=======
>>>>>>> b72edeeb
        if st.button("🗑️ Clear Session Data", help="Clear current analysis results and history from this session only"):
            st.session_state.analysis_result = None
            st.session_state.analysis_history = []
            st.rerun()

def main():
    """Main function for the Streamlit application."""
    init_db()
    display_hero_section()
    display_sidebar()

    main_container = st.container()

    with main_container:
        ticker = display_ticker_input()

        col1, col2, col3 = st.columns([1, 2, 1])

        with col2:
            is_valid, error_msg = validate_ticker(ticker)

            if not is_valid and ticker:
                st.error(f"❌ {error_msg}")

            analyze_button = st.button(
                "🚀 Analyze with ReAct Agent",
                type="primary",
                use_container_width=True,
                disabled=not is_valid,
                help="Trigger autonomous AI analysis using the ReAct pattern"
            )

            if analyze_button and is_valid:
                result = trigger_analysis(ticker)
                if result and result.get('success'):
                    st.success(f"✅ Analysis completed for **{ticker}**!")

        st.markdown("---")

        if st.session_state.analysis_result:
            result_data = st.session_state.analysis_result
            ticker = result_data['ticker']
            data = result_data['data']

            col1, col2 = st.columns([4, 1])

            with col1:
                st.markdown(f"## 📊 Analysis Results: {ticker}")

            with col2:
                if st.button("🗑️ Clear", help="Clear current results"):
                    st.session_state.analysis_result = None
                    st.rerun()

            st.markdown("<br>", unsafe_allow_html=True)

            # Use the enhanced tabbed display
            display_enhanced_analysis_results(data, ticker)

        else:
            st.markdown("""
            <div class="analysis-card fade-in" style="text-align: center; padding: 3rem;">
                <h3>👋 Welcome to StockSense AI Agent</h3>
                <p style="font-size: 1.1rem; color: #666;">
                    Select a stock ticker above to begin your AI-powered market analysis
                </p>
                <p style="color: #888;">
                    Our ReAct agent will autonomously reason about market conditions
                    and select the best tools for comprehensive analysis
                </p>
            </div>
            """, unsafe_allow_html=True)

if __name__ == "__main__":
    main()<|MERGE_RESOLUTION|>--- conflicted
+++ resolved
@@ -11,11 +11,7 @@
 import plotly.express as px
 from pathlib import Path
 import os
-<<<<<<< HEAD
-import sqlite3
-=======
 from stocksense.database import init_db
->>>>>>> b72edeeb
 PLOTLY_AVAILABLE = True
 
 st.set_page_config(
@@ -940,153 +936,6 @@
         st.error(f"❌ Unable to fetch real market data for {ticker}")
         st.info("Please verify the ticker symbol and try again.")
 
-<<<<<<< HEAD
-
-def clear_database_cache() -> tuple[bool, int | str]:
-    """Clear all cached analysis results from the database.
-
-    Returns (success, rows_deleted_or_error_message)
-    """
-    try:
-        # For Streamlit Cloud, we can't clear the backend database directly
-        # This function is mainly for local development
-        import sqlite3
-        from stocksense.database import _resolve_db_path  # type: ignore
-        db_path = _resolve_db_path()
-        
-        if os.path.exists(db_path):
-            with sqlite3.connect(db_path) as conn:
-                cursor = conn.cursor()
-                cursor.execute('DELETE FROM analysis_cache')
-                rows_deleted = cursor.rowcount
-                conn.commit()
-            return True, rows_deleted
-        else:
-            # If no local database exists, assume success (nothing to clear)
-            return True, 0
-            
-    except Exception as e:
-        return False, str(e)
-
-
-def get_cache_stats() -> dict:
-    """Get statistics about cached analysis results via backend API."""
-    try:
-        # Try to get data from backend API first (for Streamlit Cloud)
-        try:
-            response = requests.get(f"{BACKEND_URL}/cached-tickers", timeout=5)
-            if response.status_code == 200:
-                data = response.json()
-                tickers = data.get('tickers', [])
-                unique_tickers = len(tickers)
-                total_analyses = sum(ticker.get('count', 1) for ticker in tickers if isinstance(ticker, dict))
-                
-                return {
-                    "total_analyses": total_analyses,
-                    "unique_tickers": unique_tickers,
-                    "db_size_mb": 0,  # Not available via API
-                    "source": "backend_api",
-                    "debug": {"method": "backend_api", "backend_url": BACKEND_URL}
-                }
-        except Exception as api_error:
-            # Fall back to direct database access (for local development)
-            pass
-        
-        # Fallback to direct database access
-        import sqlite3
-        import os
-        from stocksense.database import _resolve_db_path  # type: ignore
-        db_path = _resolve_db_path()
-        
-        # Debug info for troubleshooting
-        debug_info = {
-            "method": "direct_db",
-            "db_path": db_path,
-            "path_exists": os.path.exists(db_path),
-            "file_size_bytes": os.path.getsize(db_path) if os.path.exists(db_path) else 0
-        }
-        
-        if not os.path.exists(db_path):
-            return {"total_analyses": 0, "unique_tickers": 0, "db_size_mb": 0, "source": "direct_db", "debug": debug_info}
-        
-        # Get file size
-        db_size_mb = round(os.path.getsize(db_path) / (1024 * 1024), 2)
-        
-        with sqlite3.connect(db_path) as conn:
-            cursor = conn.cursor()
-            
-            # Check if table exists
-            cursor.execute("SELECT name FROM sqlite_master WHERE type='table' AND name='analysis_cache'")
-            if not cursor.fetchone():
-                return {"total_analyses": 0, "unique_tickers": 0, "db_size_mb": db_size_mb, "source": "direct_db", "debug": debug_info}
-            
-            # Get total analyses
-            cursor.execute('SELECT COUNT(*) FROM analysis_cache')
-            total_analyses = cursor.fetchone()[0]
-            
-            # Get unique tickers
-            cursor.execute('SELECT COUNT(DISTINCT ticker) FROM analysis_cache')
-            unique_tickers = cursor.fetchone()[0]
-            
-            return {
-                "total_analyses": total_analyses,
-                "unique_tickers": unique_tickers,
-                "db_size_mb": db_size_mb,
-                "source": "direct_db",
-                "debug": debug_info
-            }
-            
-    except Exception as e:
-        return {
-            "total_analyses": 0, 
-            "unique_tickers": 0, 
-            "db_size_mb": 0, 
-            "error": str(e), 
-            "source": "error",
-            "debug": {"method": "error", "error": str(e)}
-        }
-
-
-def get_cached_tickers() -> list:
-    """Get list of all cached ticker symbols via backend API."""
-    try:
-        # Try to get data from backend API first (for Streamlit Cloud)
-        try:
-            response = requests.get(f"{BACKEND_URL}/cached-tickers", timeout=5)
-            if response.status_code == 200:
-                data = response.json()
-                return data.get('tickers', [])
-        except Exception:
-            # Fall back to direct database access (for local development)
-            pass
-        
-        # Fallback to direct database access
-        import sqlite3
-        from stocksense.database import _resolve_db_path  # type: ignore
-        db_path = _resolve_db_path()
-        
-        if not os.path.exists(db_path):
-            return []
-        
-        with sqlite3.connect(db_path) as conn:
-            cursor = conn.cursor()
-            
-            # Check if table exists
-            cursor.execute("SELECT name FROM sqlite_master WHERE type='table' AND name='analysis_cache'")
-            if not cursor.fetchone():
-                return []
-            
-            cursor.execute('''
-                SELECT DISTINCT ticker, MAX(timestamp) as latest_timestamp, COUNT(*) as analysis_count
-                FROM analysis_cache 
-                GROUP BY ticker 
-                ORDER BY latest_timestamp DESC
-            ''')
-            
-            results = cursor.fetchall()
-            return [{"ticker": result[0], "latest": result[1], "count": result[2]} for result in results]
-            
-=======
 def get_cached_tickers() -> list:
     """Get list of all cached ticker symbols via backend API."""
     try:
@@ -1095,7 +944,6 @@
             data = response.json()
             return data.get('tickers', [])
         return []
->>>>>>> b72edeeb
     except Exception as e:
         return []
 
@@ -1160,103 +1008,6 @@
 
         st.markdown("---")
         
-<<<<<<< HEAD
-        # Cache Management Section
-        st.markdown("### 💾 Cache Management")
-        
-        # Force refresh cache stats (no @st.cache_data to ensure fresh data)
-        if st.button("🔄 Refresh Cache Stats", help="Force refresh cache statistics"):
-            st.rerun()
-        
-        # Get cache statistics
-        cache_stats = get_cache_stats()
-        
-        if cache_stats.get("error"):
-            st.error(f"❌ Cache error: {cache_stats['error']}")
-        else:
-            # Display cache statistics in a nice format
-            col1, col2 = st.columns(2)
-            with col1:
-                st.metric("📊 Total Analyses", cache_stats["total_analyses"])
-            with col2:
-                st.metric("🎯 Unique Stocks", cache_stats["unique_tickers"])
-            
-            if cache_stats["db_size_mb"] > 0:
-                st.metric("💾 Database Size", f"{cache_stats['db_size_mb']} MB")
-            
-            # Show debug info in expandable section
-            debug_info = cache_stats.get("debug", {})
-            source = cache_stats.get("source", "unknown")
-            with st.expander("🔍 Debug Info", expanded=False):
-                st.code(f"""
-Data Source: {source}
-Method: {debug_info.get('method', 'unknown')}
-Backend URL: {debug_info.get('backend_url', BACKEND_URL)}
-Database Path: {debug_info.get('db_path', 'N/A')}
-Path Exists: {debug_info.get('path_exists', 'N/A')}
-File Size: {debug_info.get('file_size_bytes', 0)} bytes
-                """.strip())
-            
-            # Clear cache section
-            if cache_stats["total_analyses"] > 0:
-                with st.expander("🗑️ Clear Cache", expanded=False):
-                    source = cache_stats.get("source", "unknown")
-                    
-                    if source == "backend_api":
-                        st.warning("⚠️ **Streamlit Cloud Limitation**: Cache clearing is not available when using the backend API. The cache is managed by the backend service and will expire automatically over time.")
-                        st.info("💡 **Note**: The backend cache helps improve performance by avoiding repeated API calls for the same stock analysis.")
-                    else:
-                        st.markdown(f"""
-                        **Current Cache Status:**
-                        - {cache_stats['total_analyses']} cached analyses
-                        - {cache_stats['unique_tickers']} different stocks
-                        - {cache_stats['db_size_mb']} MB database size
-                        """)
-                        
-                        # Show cached tickers
-                        cached_tickers = get_cached_tickers()
-                        if cached_tickers:
-                            st.markdown("**Cached Stocks:**")
-                            ticker_display = ", ".join([f"`{item['ticker']}`" for item in cached_tickers[:10]])
-                            if len(cached_tickers) > 10:
-                                ticker_display += f" *(+{len(cached_tickers)-10} more)*"
-                            st.markdown(ticker_display)
-                        
-                        st.markdown("""
-                        ⚠️ **Warning:** This will permanently delete all cached analysis results.
-                        Fresh analyses will take longer but will use the latest data.
-                        """)
-                        
-                        # Confirmation checkbox
-                        confirm_clear = st.checkbox("I understand this action cannot be undone", key="confirm_cache_clear")
-                        
-                        # Clear button (only enabled when confirmed)
-                        if st.button(
-                            "🗑️ Clear All Cached Results", 
-                            type="secondary",
-                            disabled=not confirm_clear,
-                            help="Permanently delete all cached analysis results",
-                            use_container_width=True
-                        ):
-                            with st.spinner("Clearing cache..."):
-                                success, result = clear_database_cache()
-                                
-                            if success:
-                                st.success(f"✅ Successfully cleared {result} cached analyses!")
-                                # Also clear session state
-                                st.session_state.analysis_result = None
-                                st.session_state.analysis_history = []
-                                time.sleep(1)  # Brief pause to show success message
-                                st.rerun()
-                            else:
-                                st.error(f"❌ Failed to clear cache: {result}")
-            else:
-                st.info("📭 No cached results to clear")
-
-        st.markdown("---")
-        
-=======
->>>>>>> b72edeeb
         if st.button("🗑️ Clear Session Data", help="Clear current analysis results and history from this session only"):
             st.session_state.analysis_result = None
             st.session_state.analysis_history = []
