import os
import logging
from datetime import datetime
<<<<<<< HEAD
from typing import Dict, Optional
import logging
=======
from typing import Dict, Optional, List
>>>>>>> b72edeeb

from sqlalchemy import create_engine, desc
from sqlalchemy.orm import sessionmaker
from sqlalchemy.exc import SQLAlchemyError

from stocksense.models import Base, AnalysisCache

def _resolve_db_path() -> str:
<<<<<<< HEAD
    """Resolve database path with graceful fallbacks.

    Precedence:
    1. STOCKSENSE_DB_PATH (if set & writable or creatable)
    2. ./data/<basename-from-env-or-stocksense.db>
    3. Project root ./stocksense.db

    Avoids noisy warnings during local development when an absolute path like
    /var/data isn't writable (common outside the Render deployment environment).
    """
    logger = logging.getLogger("stocksense.database")

    # Determine project root once
=======
    """Resolve database path with graceful fallbacks."""
    logger = logging.getLogger("stocksense.database")

>>>>>>> b72edeeb
    current_dir = os.path.dirname(os.path.abspath(__file__))
    project_root = os.path.dirname(current_dir)

    env_path = os.getenv("STOCKSENSE_DB_PATH")
    candidates = []
<<<<<<< HEAD

    if env_path:
        abs_env_path = os.path.abspath(env_path)
        candidates.append(abs_env_path)
        # If the env path lives in a non-writable system location (e.g. /var)
        # and we're not on Render (RENDER env var), we'll add a local data/ fallback early.
        if abs_env_path.startswith("/var/") and not os.getenv("RENDER"):
            data_dir = os.path.join(project_root, "data")
            os.makedirs(data_dir, exist_ok=True)
            candidates.append(os.path.join(data_dir, os.path.basename(abs_env_path)))

    # Standard data directory inside project (kept separate from repository root file)
    data_dir = os.path.join(project_root, "data")
    os.makedirs(data_dir, exist_ok=True)
    candidates.append(os.path.join(data_dir, "stocksense.db"))

    # Final hard fallback (historical behavior)
    candidates.append(os.path.join(project_root, "stocksense.db"))

    chosen_path = None
    for path in candidates:
        dir_path = os.path.dirname(path)
        try:
            if not os.path.exists(dir_path):
                os.makedirs(dir_path, exist_ok=True)
            # Directory exists / is creatable; accept this path
            chosen_path = path
            break
        except PermissionError:
            logger.debug("Path not writable, trying next candidate", extra={"dir": dir_path})
            continue
        except OSError:
            logger.debug("OS error creating directory, trying next candidate", extra={"dir": dir_path})
            continue

    if chosen_path is None:
        # Extremely unlikely: fallback to in-memory DB (won't persist) but avoids crash
        logger.error("No writable path for SQLite DB; using in-memory database.")
        return ":memory:"

    # If the first candidate (env path) failed and we moved to another, log once at INFO
    if env_path and os.path.abspath(env_path) != chosen_path:
        logger.info(
            "Using fallback database path %s (env path not writable: %s)",
            chosen_path,
            env_path,
        )

    return chosen_path
=======
>>>>>>> b72edeeb

    if env_path:
        abs_env_path = os.path.abspath(env_path)
        candidates.append(abs_env_path)
        if abs_env_path.startswith("/var/") and not os.getenv("RENDER"):
            data_dir = os.path.join(project_root, "data")
            os.makedirs(data_dir, exist_ok=True)
            candidates.append(os.path.join(data_dir, os.path.basename(abs_env_path)))

    data_dir = os.path.join(project_root, "data")
    os.makedirs(data_dir, exist_ok=True)
    candidates.append(os.path.join(data_dir, "stocksense.db"))

    candidates.append(os.path.join(project_root, "stocksense.db"))

    chosen_path = None
    for path in candidates:
        dir_path = os.path.dirname(path)
        try:
            if not os.path.exists(dir_path):
                os.makedirs(dir_path, exist_ok=True)
            chosen_path = path
            break
        except (PermissionError, OSError) as e:
            logger.debug(f"Path not writable, trying next candidate: {dir_path} ({e})")
            continue

    if chosen_path is None:
        logger.error("No writable path for SQLite DB; using in-memory database.")
        return ":memory:"

    if env_path and os.path.abspath(env_path) != chosen_path:
        logger.info(
            "Using fallback database path %s (env path not writable: %s)",
            chosen_path,
            env_path,
        )

    return chosen_path


DB_PATH = _resolve_db_path()
ENGINE = create_engine(f"sqlite:///{DB_PATH}")
SessionLocal = sessionmaker(autocommit=False, autoflush=False, bind=ENGINE)

def init_db() -> None:
    """Initialize the database and create tables."""
    try:
        Base.metadata.create_all(bind=ENGINE)
    except SQLAlchemyError as e:
        logging.error(f"Error initializing database: {e}")
        raise


def save_analysis(ticker: str, summary: str, sentiment_report: str) -> None:
    """Save analysis results to the database cache."""
    session = SessionLocal()
    try:
        new_analysis = AnalysisCache(
            ticker=ticker.upper(),
            analysis_summary=summary,
            sentiment_report=sentiment_report,
            timestamp=datetime.utcnow()
        )
        session.add(new_analysis)
        session.commit()
    except SQLAlchemyError as e:
        session.rollback()
        logging.error(f"Error saving analysis: {e}")
        raise
    finally:
        session.close()


def get_latest_analysis(ticker: str) -> Optional[Dict[str, str]]:
    """Retrieve the most recent analysis for a given ticker."""
    session = SessionLocal()
    try:
        analysis = (
            session.query(AnalysisCache)
            .filter(AnalysisCache.ticker == ticker.upper())
            .order_by(desc(AnalysisCache.timestamp))
            .first()
        )
        if analysis:
            return {
                'id': analysis.id,
                'ticker': analysis.ticker,
                'analysis_summary': analysis.analysis_summary,
                'sentiment_report': analysis.sentiment_report,
                'timestamp': analysis.timestamp.isoformat(),
            }
        return None
    except SQLAlchemyError as e:
        logging.error(f"Error getting latest analysis: {e}")
        return None
    finally:
        session.close()


def get_all_cached_tickers() -> List[str]:
    """Get a list of all tickers that have cached analysis data."""
    session = SessionLocal()
    try:
        tickers = (
            session.query(AnalysisCache.ticker)
            .distinct()
            .order_by(desc(AnalysisCache.timestamp))
            .all()
        )
        return [ticker[0] for ticker in tickers]
    except SQLAlchemyError as e:
        logging.error(f"Error getting all cached tickers: {e}")
        return []
    finally:
        session.close()


if __name__ == '__main__':
    init_db()
    sample_ticker = "AAPL"
    sample_summary = "Apple showed strong performance with positive earnings."
    sample_sentiment = "Overall sentiment: Positive. Headlines show bullish outlook."
    save_analysis(sample_ticker, sample_summary, sample_sentiment)
    retrieved_data = get_latest_analysis(sample_ticker)
    print(f"Retrieved data: {retrieved_data}")
    non_existent = get_latest_analysis("NONEXISTENT")
    print(f"Non-existent data: {non_existent}")
    cached_tickers = get_all_cached_tickers()
    print(f"Cached tickers: {cached_tickers}")<|MERGE_RESOLUTION|>--- conflicted
+++ resolved
@@ -1,12 +1,7 @@
 import os
 import logging
 from datetime import datetime
-<<<<<<< HEAD
-from typing import Dict, Optional
-import logging
-=======
 from typing import Dict, Optional, List
->>>>>>> b72edeeb
 
 from sqlalchemy import create_engine, desc
 from sqlalchemy.orm import sessionmaker
@@ -15,82 +10,14 @@
 from stocksense.models import Base, AnalysisCache
 
 def _resolve_db_path() -> str:
-<<<<<<< HEAD
-    """Resolve database path with graceful fallbacks.
-
-    Precedence:
-    1. STOCKSENSE_DB_PATH (if set & writable or creatable)
-    2. ./data/<basename-from-env-or-stocksense.db>
-    3. Project root ./stocksense.db
-
-    Avoids noisy warnings during local development when an absolute path like
-    /var/data isn't writable (common outside the Render deployment environment).
-    """
-    logger = logging.getLogger("stocksense.database")
-
-    # Determine project root once
-=======
     """Resolve database path with graceful fallbacks."""
     logger = logging.getLogger("stocksense.database")
 
->>>>>>> b72edeeb
     current_dir = os.path.dirname(os.path.abspath(__file__))
     project_root = os.path.dirname(current_dir)
 
     env_path = os.getenv("STOCKSENSE_DB_PATH")
     candidates = []
-<<<<<<< HEAD
-
-    if env_path:
-        abs_env_path = os.path.abspath(env_path)
-        candidates.append(abs_env_path)
-        # If the env path lives in a non-writable system location (e.g. /var)
-        # and we're not on Render (RENDER env var), we'll add a local data/ fallback early.
-        if abs_env_path.startswith("/var/") and not os.getenv("RENDER"):
-            data_dir = os.path.join(project_root, "data")
-            os.makedirs(data_dir, exist_ok=True)
-            candidates.append(os.path.join(data_dir, os.path.basename(abs_env_path)))
-
-    # Standard data directory inside project (kept separate from repository root file)
-    data_dir = os.path.join(project_root, "data")
-    os.makedirs(data_dir, exist_ok=True)
-    candidates.append(os.path.join(data_dir, "stocksense.db"))
-
-    # Final hard fallback (historical behavior)
-    candidates.append(os.path.join(project_root, "stocksense.db"))
-
-    chosen_path = None
-    for path in candidates:
-        dir_path = os.path.dirname(path)
-        try:
-            if not os.path.exists(dir_path):
-                os.makedirs(dir_path, exist_ok=True)
-            # Directory exists / is creatable; accept this path
-            chosen_path = path
-            break
-        except PermissionError:
-            logger.debug("Path not writable, trying next candidate", extra={"dir": dir_path})
-            continue
-        except OSError:
-            logger.debug("OS error creating directory, trying next candidate", extra={"dir": dir_path})
-            continue
-
-    if chosen_path is None:
-        # Extremely unlikely: fallback to in-memory DB (won't persist) but avoids crash
-        logger.error("No writable path for SQLite DB; using in-memory database.")
-        return ":memory:"
-
-    # If the first candidate (env path) failed and we moved to another, log once at INFO
-    if env_path and os.path.abspath(env_path) != chosen_path:
-        logger.info(
-            "Using fallback database path %s (env path not writable: %s)",
-            chosen_path,
-            env_path,
-        )
-
-    return chosen_path
-=======
->>>>>>> b72edeeb
 
     if env_path:
         abs_env_path = os.path.abspath(env_path)
