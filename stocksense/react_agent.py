--- conflicted
+++ resolved
@@ -210,11 +210,7 @@
 def create_react_agent() -> StateGraph:
 
     llm = get_chat_llm(
-<<<<<<< HEAD
-        model="gemini-2.0-flash-lite",
-=======
         model="gemini-2.5-flash-lite",
->>>>>>> b72edeeb
         temperature=0.1,
         max_output_tokens=1024
     )
