--- conflicted
+++ resolved
@@ -10,11 +10,7 @@
             return "No headlines provided for analysis."
 
         llm = get_llm(
-<<<<<<< HEAD
-            model="gemini-2.0-flash-lite",
-=======
             model="gemini-2.5-flash-lite",
->>>>>>> b72edeeb
             temperature=0.3,
             max_output_tokens=2048
         )
